import torchaudio
import io

from pathlib import Path
from torchaudio import functional as AF
from torch.nn import functional as F
from src.utils.config_loader import RAW_DIR, PROCESSED_DIR

# Gets the absolute path so that we can append our folder paths.
CURRENT_PATH = Path().absolute()

class AudioPreprocessor:
    """
    AudioPreprocessor is a utility class for loading, preprocessing, and converting
    raw audio waveforms into normalized log-Mel spectrograms.

    The preprocessing pipeline includes:
    - Loading audio from disk
    - Resampling to a target sampling rate (default: 16 kHz)
    - Trimming or padding to a fixed length (default: 120 seconds)
    - Waveform normalization (per-sample)
    - Mel-spectrogram computation
    - Log-scaling and spectrogram normalization
    - Saving spectrograms as `.npy` files

    Parameters
    ----------
    label : str
        The label associated with the audio files ("real", "fake", etc.).
    waveform_norm : {"std", "minmax"}, optional
        Normalization method for waveforms:
        - "std": divide by standard deviation
        - "minmax": scale to [0, 1]
    spec_norm : {"mean_std", "min_max", "simple"}, optional
        Normalization method for spectrograms:
        - "mean_std": standardize to zero mean, unit variance
        - "min_max": scale to [0, 1]
        - "simple": scale using (S - 40)/80 (used in some works)
    """

    def __init__(self, script="train", waveform_norm="std", spec_norm="min_max"):
        self.SCRIPT = script
        self.INPUT_SAMPLING = 48000
        self.TARGET_SAMPLING = 16000
        self.TARGET_NUM_SAMPLE = 1920000    # This means 120 seconds or 2 minutes
        self.INPUT_PATH = CURRENT_PATH / RAW_DIR
        self.OUTPUT_PATH = CURRENT_PATH / PROCESSED_DIR
        self.WAVEFORM_NORM = waveform_norm
        self.SPEC_NORM = spec_norm


    def load_audio(self, audiofile):
        """
        Load an audio file from disk.

        Parameters
        ----------
        filename : str
            Name of the file (without extension) to load from `INPUT_PATH`.

        Returns
        -------
        waveform : tensor
            The mono audio waveform.
        sample_rate : int
            The original sampling rate of the audio.
        """
        try:
<<<<<<< HEAD
            ext = 'mp3'
            if '.' in filename:
                filename, ext = filename.split('.')
            file_path = self.INPUT_PATH / f"{filename}.{ext}"
            waveform, sample_rate = torchaudio.load(file_path)
        except Exception as e:
            raise RuntimeError(f"Error: File cannot be loaded. Check the filename and type. {e}")

        return waveform, sample_rate
    

    def load_audio(self, audiofile):
        """
        Load an audio file from passed parameter.

        Parameters
        ----------
        audiofile : bytes
            Audio file in the form of bytes, passed from the backend

        Returns
        -------
        waveform : tensor
            The mono audio waveform.
        sample_rate : int
            The original sampling rate of the audio.
        """
        try:
            buffer = io.BytesIO(audiofile)
            waveform, sample_rate = torchaudio.load(buffer)
=======
            if isinstance(audiofile, str):
                if '.' not in audiofile:
                    audiofile = f"{audiofile}.mp3"
                file = self.INPUT_PATH / audiofile
            elif isinstance(audiofile, (bytes, io.BytesIO)):
                file = io.BytesIO(audiofile) if isinstance(audiofile, bytes) else audiofile
                file.seek(0)
            else:
                raise ValueError(f"Unsupported audiofile type: {type(audiofile)}")
            
            waveform, sample_rate = torchaudio.load(file)
>>>>>>> a60aee50
        except Exception as e:
            raise RuntimeError(f"Error: File cannot be loaded. Check the filename and type. {e}")

        return waveform, sample_rate


    def resample_audio(self, original_sr, waveform):
        """
        Resample waveform to the target sampling rate.

        Parameters
        ----------
        original_sr : int
            Original sampling rate of the waveform.
        waveform : tensor
            Input audio waveform.

        Returns
        -------
        waveform : tensor
            Resampled audio waveform at `TARGET_SAMPLING`.
        """
        if original_sr != self.TARGET_SAMPLING:
            print(f"Current waveform is {original_sr}, to convert to {self.TARGET_SAMPLING}.")
            waveform = AF.resample(
                waveform, 
                orig_freq=original_sr, 
                new_freq=self.TARGET_SAMPLING
            )
        return waveform
        

    def pad_trim(self, waveform):
        """
        Pad or trim waveform to exactly `TARGET_NUM_SAMPLE`.

        Parameters
        ----------
        waveform : tensor
            Input audio waveform.

        Returns
        -------
        waveform : tensor
            Waveform of fixed length (trimmed or zero-padded).
        """
        num_samples = waveform.shape[-1]

        if self.TARGET_NUM_SAMPLE < num_samples:
            print(f"Audio {num_samples} longer than {self.TARGET_NUM_SAMPLE}. Starting trimming.")
            return waveform[..., :self.TARGET_NUM_SAMPLE]
        elif self.TARGET_NUM_SAMPLE > num_samples:
            print(f"Audio {num_samples} shorter than {self.TARGET_NUM_SAMPLE}. Starting padding.")
            padding_amount = self.TARGET_NUM_SAMPLE - num_samples
            return F.pad(
                waveform, 
                (0, padding_amount), 
            )
        else:
            return waveform
        
    
    def normalize_waveform(self, waveform, method):
        """
        Normalize audio waveform.

        Parameters
        ----------
        waveform : tensor
            Input audio waveform.
        method : {"std", "minmax"}
            Normalization strategy.

        Returns
        -------
        waveform : tensor
            Normalized audio waveform.
        """
        if method == "std":
            std = waveform.std()
            return waveform / max(std, 1e-6)
        elif method == "minmax":
            waveform = waveform - waveform.min()
            return waveform / max(waveform.max(), 1e-6)
        return waveform


    def save_waveform(self, waveform, filename) -> None:
        """
        Save waveform to disk as a .wav file.

        Parameters
        ----------
        waveform : tensor
            Song to save.
        filename : str
            Base filename to use.
        """
        self.OUTPUT_PATH.mkdir(parents=True, exist_ok=True)
        print(f"Saving {filename} to {self.OUTPUT_PATH}.")
        
        output_path = self.OUTPUT_PATH / f"{filename}"

        torchaudio.save(str(output_path), waveform, self.TARGET_SAMPLING)


    def download_preprocessed(self, filename, skip_time=0):
        """
        Full preprocessing pipeline that loads, normalizes, and saves spectrogram.

        Parameters
        ----------
        filename : str
            Name of the audio file to process.
        skip_time : float
            Number of seconds to skip from the start of the file.
        """
        waveform, sample_rate = self.load_saved_audio(filename)
    
        # Resample the audio to 16kHz
        waveform = self.resample_audio(original_sr=sample_rate, waveform=waveform)

        # Convert the audio into mono
        if waveform.shape[0] > 1:
            print("Current audio is stereo. Converting to mono.")
            waveform = waveform.mean(dim=0, keepdim=True)

        # If there is a skip value provided, trim it
        if skip_time is not None and skip_time > 0:
            print(f"Skipping first {skip_time:.2f} seconds.")
            start_sample = int(skip_time * self.TARGET_SAMPLING)
            waveform = waveform[:, start_sample:]

        # Trim if more than 120 seconds, pad if less than
        waveform = self.pad_trim(waveform=waveform)

        # Normalize waveform (aligned with SONICS)
        waveform = self.normalize_waveform(waveform, method=self.WAVEFORM_NORM)

        # Save the spectrogram
        self.save_waveform(waveform, filename)


    def __call__(self, filename, skip_time=0):
        """
        Process an audio file and return its normalized log-Mel spectrogram.

        Parameters
        ----------
        filename : str
            Name of the audio file to process.
        skip_time : float
            Number of seconds to skip from the start of the file.

        Returns
        -------
        tensor
            Normalized log-Mel spectrogram.
        """
        waveform, sample_rate = self.load_audio(filename)
    
        # Resample the audio to 16kHz
        waveform = self.resample_audio(original_sr=sample_rate, waveform=waveform)
        
        # Convert the audio into mono
        if waveform.shape[0] > 1:
            print("Current audio is stereo. Converting to mono.")
            waveform = waveform.mean(dim=0, keepdim=True)

        # If there is a skip value provided, trim it
        if skip_time is not None and skip_time > 0:
            print(f"Skipping first {skip_time:.2f} seconds.")
            start_sample = int(skip_time * self.TARGET_SAMPLING)
            waveform = waveform[:, start_sample:]

        # Trim if more than 120 seconds, pad if less than
        waveform = self.pad_trim(waveform=waveform)

        # Normalize waveform (aligned with SONICS)
        waveform = self.normalize_waveform(waveform, method=self.WAVEFORM_NORM)

        return waveform<|MERGE_RESOLUTION|>--- conflicted
+++ resolved
@@ -66,38 +66,6 @@
             The original sampling rate of the audio.
         """
         try:
-<<<<<<< HEAD
-            ext = 'mp3'
-            if '.' in filename:
-                filename, ext = filename.split('.')
-            file_path = self.INPUT_PATH / f"{filename}.{ext}"
-            waveform, sample_rate = torchaudio.load(file_path)
-        except Exception as e:
-            raise RuntimeError(f"Error: File cannot be loaded. Check the filename and type. {e}")
-
-        return waveform, sample_rate
-    
-
-    def load_audio(self, audiofile):
-        """
-        Load an audio file from passed parameter.
-
-        Parameters
-        ----------
-        audiofile : bytes
-            Audio file in the form of bytes, passed from the backend
-
-        Returns
-        -------
-        waveform : tensor
-            The mono audio waveform.
-        sample_rate : int
-            The original sampling rate of the audio.
-        """
-        try:
-            buffer = io.BytesIO(audiofile)
-            waveform, sample_rate = torchaudio.load(buffer)
-=======
             if isinstance(audiofile, str):
                 if '.' not in audiofile:
                     audiofile = f"{audiofile}.mp3"
@@ -109,7 +77,7 @@
                 raise ValueError(f"Unsupported audiofile type: {type(audiofile)}")
             
             waveform, sample_rate = torchaudio.load(file)
->>>>>>> a60aee50
+
         except Exception as e:
             raise RuntimeError(f"Error: File cannot be loaded. Check the filename and type. {e}")
 
