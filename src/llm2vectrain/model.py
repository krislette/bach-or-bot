from llm2vec import LLM2Vec
from transformers import AutoTokenizer, AutoModel, AutoConfig
from src.llm2vectrain.access_token import access_token
import torch
from torchao.quantization import quantize_, Int8WeightOnlyConfig


def load_llm2vec_model():
    
    model_id = "McGill-NLP/LLM2Vec-Sheared-LLaMA-mntp"
    
    tokenizer = AutoTokenizer.from_pretrained(model_id, padding = True, truncation = True, max_length = 512)
    config = AutoConfig.from_pretrained(model_id, trust_remote_code=True)
    
    if torch.cuda.is_available():
    # GPU path: use bf16 for speed
        model = AutoModel.from_pretrained(
        model_id,
        trust_remote_code=True,
        config=config,
        torch_dtype=torch.bfloat16,
        device_map="cuda",
        token=access_token,
    )
    else:
    # CPU path: use float32 first, then quantize
        model = AutoModel.from_pretrained(
        model_id,
        trust_remote_code=True,
        config=config,
        torch_dtype=torch.float32,   # quantization requires fp32
        device_map="cpu",
        token=access_token,
    )
    
    try:
<<<<<<< HEAD
=======
        from torchao.quantization import quantize_
>>>>>>> 033fd718
        print("[INFO] Applying torchao quantization for CPU...")
        quant_config = Int8WeightOnlyConfig(group_size=None)
        print("[INFO] Applying torchao quantization with Int8WeightOnlyConfig...")
        quantize_(model, quant_config)
    except ImportError:
        print("[WARNING] torchao not installed. Run: pip install torchao")
        print("[WARNING] Falling back to non-quantized CPU model.")

    l2v = LLM2Vec(model, tokenizer, pooling_mode="mean", max_length=512)
    return l2v<|MERGE_RESOLUTION|>--- conflicted
+++ resolved
@@ -2,6 +2,7 @@
 from transformers import AutoTokenizer, AutoModel, AutoConfig
 from src.llm2vectrain.access_token import access_token
 import torch
+from torchao.quantization import quantize_, Int8WeightOnlyConfig
 from torchao.quantization import quantize_, Int8WeightOnlyConfig
 
 
@@ -16,9 +17,20 @@
     # GPU path: use bf16 for speed
         model = AutoModel.from_pretrained(
         model_id,
+    
+    model_id = "McGill-NLP/LLM2Vec-Sheared-LLaMA-mntp"
+    
+    tokenizer = AutoTokenizer.from_pretrained(model_id, padding = True, truncation = True, max_length = 512)
+    config = AutoConfig.from_pretrained(model_id, trust_remote_code=True)
+    
+    if torch.cuda.is_available():
+    # GPU path: use bf16 for speed
+        model = AutoModel.from_pretrained(
+        model_id,
         trust_remote_code=True,
         config=config,
         torch_dtype=torch.bfloat16,
+        device_map="cuda",
         device_map="cuda",
         token=access_token,
     )
@@ -34,10 +46,6 @@
     )
     
     try:
-<<<<<<< HEAD
-=======
-        from torchao.quantization import quantize_
->>>>>>> 033fd718
         print("[INFO] Applying torchao quantization for CPU...")
         quant_config = Int8WeightOnlyConfig(group_size=None)
         print("[INFO] Applying torchao quantization with Int8WeightOnlyConfig...")
