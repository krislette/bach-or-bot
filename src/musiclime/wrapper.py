import time
import joblib
import numpy as np

from src.preprocessing.preprocessor import single_preprocessing
from src.spectttra.spectttra_trainer import spectttra_train
from src.llm2vectrain.llm2vec_trainer import l2vec_train
from src.llm2vectrain.model import load_llm2vec_model
from src.models.mlp import build_mlp, load_config
from src.musiclime.print_utils import green_bold


class MusicLIMEPredictor:
    def __init__(self):
        print("[MusicLIME] Loading models for MusicLIME...")
        self.llm2vec_model = load_llm2vec_model()
        config = load_config("config/model_config.yml")
        self.classifier = None
        self.config = config

    def __call__(self, texts, audios):
        """
        Predict function for MusicLIME

        Args:
            texts: List of lyric strings
            audios: Array of audio waveforms

        Returns:
            Array of prediction probabilities
        """
        print(f"[MusicLIME] Processing {len(texts)} samples with batch functions...")

        # Step 1: Preprocess all samples (still needs to be individual)
        start_time = time.time()
        print("[MusicLIME] Preprocessing samples...")
        processed_audios = []
        processed_lyrics = []

        for i, (text, audio) in enumerate(zip(texts, audios)):
            # if i % 100 == 0:
            #     print(f"   Preprocessing {i+1}/{len(texts)}")
            processed_audio, processed_lyric = single_preprocessing(audio, text)
            processed_audios.append(processed_audio)
            processed_lyrics.append(processed_lyric)

        preprocessing_time = time.time() - start_time
        print(
            green_bold(
                f"[MusicLIME] Preprocessing completed in {preprocessing_time:.2f}s"
            )
        )

        # Step 2: Batch feature extraction
        start_time = time.time()
        print("[MusicLIME] Extracting audio features (batch)...")
        audio_features_batch = spectttra_train(processed_audios)  # (batch, 384)
        audio_time = time.time() - start_time
        print(
            green_bold(
                f"[MusicLIME] Audio feature extraction completed in {audio_time:.2f}s"
            )
        )

        start_time = time.time()
        print("[MusicLIME] Extracting lyrics features (batch)...")
        lyrics_features_batch = l2vec_train(
            self.llm2vec_model, processed_lyrics
        )  # (batch, 2048)
        lyrics_time = time.time() - start_time
        print(
            green_bold(
                f"[MusicLIME] Lyrics feature extraction completed in {lyrics_time:.2f}s"
            )
        )

        # Step 3: Apply PCA to lyrics batch first
        start_time = time.time()
        print("[MusicLIME] Applying PCA to lyrics (batch)")
        pca_model = joblib.load("models/fusion/pca.pkl")
        reduced_lyrics_batch = pca_model.transform(
            lyrics_features_batch
        )  # (batch, 256)
        pca_time = time.time() - start_time
        print(green_bold(f"[MusicLIME] PCA completed in {pca_time:.2f}s"))

        # Step 4: Scale the reduced features
        start_time = time.time()
        print("[MusicLIME] Scaling features (batch)...")
        audio_scaler = joblib.load("models/fusion/audio_scaler.pkl")
        lyric_scaler = joblib.load("models/fusion/lyrics_scaler.pkl")

        scaled_audio_batch = audio_scaler.transform(
            audio_features_batch
        )  # (batch, 384)
        scaled_lyrics_batch = lyric_scaler.transform(
<<<<<<< HEAD
            reduced_lyrics_batch
        )  # (batch, 256)
=======
            lyrics_features_batch
        )  # (batch, 2048)

        # Step 4: Apply PCA to lyrics batch
        print("[MusicLIME] Applying PCA to lyrics (batch)")
        pca_model = joblib.load("models/fusion/pca.pkl")
        reduced_lyrics_batch = pca_model.transform(
            scaled_lyrics_batch
        )  # (batch, 512)

        # Step 5: Apply scaler to PCA-scaled lyrics batch
        print("[MusicLIME] Reapplying scaler to PCA-scaled batch")
        pca_scaler = joblib.load("models/fusion/pca_scaler.pkl")
        reduced_lyrics_batch = pca_scaler.transform(
            reduced_lyrics_batch
        ) # (batch, 512)
>>>>>>> 98e612b2

        # Step 6: Concatenate features
        combined_features_batch = np.concatenate(
            [scaled_audio_batch, scaled_lyrics_batch], axis=1
        )
        scaling_time = time.time() - start_time
        print(green_bold(f"[MusicLIME] Scaling completed in {scaling_time:.2f}s"))

<<<<<<< HEAD
        # Step 6: Batch MLP prediction
        start_time = time.time()
=======
        # Step 6: BATCH MLP prediction
>>>>>>> 98e612b2
        print("[MusicLIME] Running MLP predictions (batch)...")
        if self.classifier is None:
            self.classifier = build_mlp(
                input_dim=combined_features_batch.shape[1], config=self.config
            )
            self.classifier.load_model("models/mlp/mlp_multimodal.pth")

        probabilities, predictions = self.classifier.predict(combined_features_batch)

        # Convert to expected format
        batch_results = [[1 - prob, prob] for prob in probabilities]
        mlp_time = time.time() - start_time
        print(green_bold(f"[MusicLIME] MLP prediction completed in {mlp_time:.2f}s"))

        # Total time summary
        total_time = (
            preprocessing_time
            + audio_time
            + lyrics_time
            + pca_time
            + scaling_time
            + mlp_time
        )
        print(f"[MusicLIME] Batch processing complete!")
        print(
            green_bold(
                f"[MusicLIME] Total time: {total_time:.2f}s (Preprocessing: {preprocessing_time:.2f}s, Audio: {audio_time:.2f}s, Lyrics: {lyrics_time:.2f}s, PCA: {pca_time:.2f}s, Scaling: {scaling_time:.2f}s, MLP: {mlp_time:.2f}s)"
            )
        )

        return np.array(batch_results)<|MERGE_RESOLUTION|>--- conflicted
+++ resolved
@@ -94,27 +94,20 @@
             audio_features_batch
         )  # (batch, 384)
         scaled_lyrics_batch = lyric_scaler.transform(
-<<<<<<< HEAD
-            reduced_lyrics_batch
-        )  # (batch, 256)
-=======
             lyrics_features_batch
         )  # (batch, 2048)
 
         # Step 4: Apply PCA to lyrics batch
         print("[MusicLIME] Applying PCA to lyrics (batch)")
         pca_model = joblib.load("models/fusion/pca.pkl")
-        reduced_lyrics_batch = pca_model.transform(
-            scaled_lyrics_batch
-        )  # (batch, 512)
+        reduced_lyrics_batch = pca_model.transform(scaled_lyrics_batch)  # (batch, 512)
 
         # Step 5: Apply scaler to PCA-scaled lyrics batch
         print("[MusicLIME] Reapplying scaler to PCA-scaled batch")
         pca_scaler = joblib.load("models/fusion/pca_scaler.pkl")
         reduced_lyrics_batch = pca_scaler.transform(
             reduced_lyrics_batch
-        ) # (batch, 512)
->>>>>>> 98e612b2
+        )  # (batch, 512)
 
         # Step 6: Concatenate features
         combined_features_batch = np.concatenate(
@@ -123,12 +116,8 @@
         scaling_time = time.time() - start_time
         print(green_bold(f"[MusicLIME] Scaling completed in {scaling_time:.2f}s"))
 
-<<<<<<< HEAD
         # Step 6: Batch MLP prediction
         start_time = time.time()
-=======
-        # Step 6: BATCH MLP prediction
->>>>>>> 98e612b2
         print("[MusicLIME] Running MLP predictions (batch)...")
         if self.classifier is None:
             self.classifier = build_mlp(
