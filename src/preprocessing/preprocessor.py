--- conflicted
+++ resolved
@@ -122,22 +122,6 @@
 
 def dataset_read(batch_size=20):
     """
-<<<<<<< HEAD
-    Reads the csv file and returns batches of data with shuffled order
-    to ensure each batch has mixed real/fake samples.
-    """
-    dataset = pd.read_csv(DATASET_CSV)
-    
-    # Shuffle the entire dataset before batching
-    dataset = dataset.sample(frac=1, random_state=42).reset_index(drop=True)
-    
-    label = dataset['target'].tolist()
-    
-    # Split into batches
-    data_splits = np.array_split(dataset, batch_size)
-    
-    return data_splits, label
-=======
     Reads the main dataset, splits it into the train/test/valid split, and computes
     optimal number of samples per batch.
 
@@ -178,5 +162,4 @@
     splits = [train_splits, test_splits, val_splits]
     split_lengths = [len(train), len(test), len(val)]
 
-    return splits, split_lengths
->>>>>>> 72f2cb79
+    return splits, split_lengths