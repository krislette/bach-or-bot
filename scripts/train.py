--- conflicted
+++ resolved
@@ -4,13 +4,7 @@
 from src.llm2vectrain.llm2vec_trainer import l2vec_train
 from src.models.mlp import build_mlp, load_config
 
-<<<<<<< HEAD
-from src.utils.config_loader import DATASET_NPZ, RAW_DATASET_NPZ
-from src.utils.dataset import scale_pca, dataset_splitter
-from sklearn.decomposition import IncrementalPCA
-=======
 from src.utils.config_loader import DATASET_NPZ
->>>>>>> 72f2cb79
 
 from pathlib import Path
 from src.utils.config_loader import DATASET_NPZ, RAW_DATASET_NPZ
@@ -108,28 +102,12 @@
     if dataset_path.exists():
         logger.info("Training dataset already exists. Loading file...")
 
-<<<<<<< HEAD
-        loaded_data = np.load(DATASET_NPZ)
-
-        # Destructure the dictionary for loading
-        data = {
-            "train": (loaded_data["X_train"], loaded_data["y_train"]),
-            "test":  (loaded_data["X_test"], loaded_data["y_test"]),
-            "val":   (loaded_data["X_val"], loaded_data["y_val"])
-        }
-
-        y_train = loaded_data["y_train"]
-        y_test = loaded_data["y_test"]
-        y_val = loaded_data["y_val"]
-
-=======
         loaded_data = np.load(RAW_DATASET_NPZ)
         data = {
             "train": (loaded_data["X_train"], loaded_data["y_train"]),
             "test":  (loaded_data["X_test"], loaded_data["y_test"]),
             "val":   (loaded_data["X_val"], loaded_data["y_val"]),
         }
->>>>>>> 72f2cb79
     else:
         logger.info("Training dataset does not exist. Processing data...")
         logger.info("Training dataset does not exist. Processing data...")
@@ -137,73 +115,6 @@
         splits, split_lengths = dataset_read(batch_size=BATCH_SIZE)
         batch_count = 1
 
-<<<<<<< HEAD
-        # Instantiate LLM2Vec and PCA model
-        llm2vec_model = load_llm2vec_model()
-
-        # Preallocate spaces for both audio and lyric vectors to reduce memory overhead
-        audio_vectors = np.zeros((len(Y), 384), dtype=np.float32)
-        lyric_vectors = np.zeros((len(Y), 4096), dtype=np.float32)
-
-        start_idx = 0
-        for batch in batches:
-
-            logger.info(f"Bulk Preprocessing - Batch {batch_count}.")
-            audio, lyrics = bulk_preprocessing(batch, batch_count)
-            batch_count += 1
-
-            # Call the train methods for both SpecTTTra and LLM2Vec
-            logger.info("Starting SpecTTTra feature extraction...")
-            audio_features = spectttra_train(audio)
-
-            logger.info("Starting LLM2Vec feature extraction...")
-            lyrics_features = l2vec_train(llm2vec_model, lyrics)
-
-            batch_size = audio_features.shape[0]
-
-            # Store the results on preallocated spaces
-            audio_vectors[start_idx:start_idx + batch_size, :] = audio_features
-            lyric_vectors[start_idx:start_idx + batch_size, :] = lyrics_features
-        
-            # Delete stored instance for next batch to remove overhead
-            del audio, lyrics, audio_features, lyrics_features
-
-        # Save spectttra and llm2vec vectors for raw testing
-        logger.info("Saving raw dataset for future testing...")
-        np.savez(RAW_DATASET_NPZ, audio=audio_vectors, lyrics=lyric_vectors, label=Y)
-
-        X = np.concatenate([audio_vectors, lyric_vectors], axis=1)
-        Y = np.array(Y)
-
-        # Run train test valid splitter and return it as a dictionary
-        logger.info("Running standard scaling for audio and lyrics...")
-        data = dataset_splitter(X, Y)
-
-        # Scale audio and lyrics separately, apply PCA to lyrics
-        data = scale_pca(data)
-
-        # Destructure the dictionary for saving
-        X_train, y_train = data["train"]
-        X_val, y_val     = data["val"]
-        X_test, y_test   = data["test"]
-
-        # Save all splits to an .npz file for easier loading
-        logger.info("Saving dataset for future testing...")
-        np.savez(
-            file=DATASET_NPZ,
-            X_train=X_train,
-            X_val=X_val,
-            X_test=X_test,
-            y_train=y_train,
-            y_val=y_val,
-            y_test=y_test
-        )
-
-    # 1. Class balance
-    print("Training distribution:", np.bincount(y_train))
-    print("Validation distribution:", np.bincount(y_val))
-    print("Test distribution:", np.bincount(y_test))
-=======
         # Instantiate LLM2Vec Model
         l2v = load_llm2vec_model()
 
@@ -286,7 +197,6 @@
         X_val=X_val,     y_val=y_val,
         X_test=X_test,   y_test=y_test,
     )
->>>>>>> 72f2cb79
 
     logger.info("Starting MLP training...")
     train_mlp_model(data)
